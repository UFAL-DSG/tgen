--- conflicted
+++ resolved
@@ -161,8 +161,6 @@
 
         return da
 
-<<<<<<< HEAD
-=======
     @staticmethod
     def parse_diligent_da(da_text):
         """Parse a Diligent-style DA string into a DA object."""
@@ -175,7 +173,6 @@
 
         return da
 
->>>>>>> 4c5d7009
     def value_for_slot(self, slot):
         """Return the value for the given slot (None if unset or not present at all)."""
         for dai in self.dais:
