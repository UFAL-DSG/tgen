--- conflicted
+++ resolved
@@ -12,85 +12,6 @@
 import re
 import argparse
 
-<<<<<<< HEAD
-from recordclass import recordclass
-from tgen.futil import tokenize
-
-class DAI(recordclass('DAI', ['type', 'slot', 'value'])):
-    """Simple representation of a single dialogue act item."""
-
-    def __unicode__(self):
-        if self.slot is None:
-            return self.type + '()'
-        if self.value is None:
-            return self.type + '(' + self.slot + ')'
-        quote = '\'' if (' ' in self.value or ':' in self.value) else ''
-        return self.type + '(' + self.slot + '=' + quote + self.value + quote + ')'
-
-
-class Abst(recordclass('Abst', ['slot', 'value', 'start', 'end'])):
-    """Simple representation of a single abstraction instruction."""
-
-    def __unicode__(self):
-        quote = '"' if ' ' in self.value or ':' in self.value else ''
-        return (self.slot + '=' + quote + self.value + quote + ':' +
-                str(self.start) + '-' + str(self.end))
-
-
-class DA(object):
-    """Dialogue act – basically a list of DAIs."""
-
-    def __init__(self):
-        self.dais = []
-
-    def __getitem__(self, idx):
-        return self.dais[idx]
-
-    def __setitem__(self, idx, value):
-        self.dais[idx] = value
-
-    def append(self, value):
-        self.dais.append(value)
-
-    def __unicode__(self):
-        return '&'.join([unicode(dai) for dai in self.dais])
-
-    def __str__(self):
-        return unicode(self).encode('ascii', errors='xmlcharrefreplace')
-
-    def __len__(self):
-        return len(self.dais)
-
-
-def parse_da(da_text):
-    """Parse a DA string into DAIs (DA types, slots, and values)."""
-
-    da = DA()
-
-    for dai_text in da_text.split('&'):
-        da_type, svp = dai_text.split('(', 1)
-        svp = svp[:-1]  # remove closing paren
-
-        if not svp:  # no slot + value (e.g. 'hello()')
-            da.append(DAI(da_type, None, None))
-            continue
-
-        if '=' not in svp:  # no value (e.g. 'request(to_stop)')
-            da.append(DAI(da_type, svp, None))
-            continue
-
-        slot, value = svp.split('=', 1)
-        if value.startswith('"'):  # remove quotes
-            value = value[1:-1]
-
-        da.append(DAI(da_type, slot, value))
-
-    return da
-
-
-def get_abstraction(text, conc_da):
-    """Get the abstraction instructions and convert the string (replace *SLOT with X)."""
-=======
 from tgen.data import DA, DAI, Abst
 
 
@@ -122,7 +43,6 @@
 def get_abstraction(text, conc_da, slot_names=False):
     """Get the abstraction instructions and convert the string (replace *SLOT with X).
     If slot_names is true, "X-slot_name" is used instead."""
->>>>>>> addac90c
     abstr = []
     toks = tokenize(text).split(' ')
 
